--- conflicted
+++ resolved
@@ -1,388 +1,379 @@
-#  Copyright (c) 2024 Mira Geoscience Ltd.
-#
-#  This file is part of las-geoh5 project.
-#
-#  las-geoh5 is distributed under the terms and conditions of the MIT License
-#  (see LICENSE file at the root of this source code package).
-#
-
-import logging
-import random
-import string
-from pathlib import Path
-
-import lasio
-import numpy as np
-import pytest
-from geoh5py.groups.drillhole_group import DrillholeGroup
-from geoh5py.objects.drillhole import Drillhole
-from geoh5py.shared.utils import compare_entities
-from geoh5py.workspace import Workspace
-
-from las_geoh5.export_directories.driver import export_las_directory
-from las_geoh5.export_las import drillhole_to_las, write_curves
-from las_geoh5.import_directories.driver import import_las_directory
-from las_geoh5.import_files.params import ImportOptions, NameOptions
-from las_geoh5.import_las import (
-    LASTranslator,
-    add_data,
-    create_or_append_drillhole,
-    get_collar,
-    get_depths,
-    las_to_drillhole,
-)
-
-
-def test_get_depths():
-    lasfile = lasio.LASFile()
-    lasfile.append_curve("DEPTH", np.arange(0, 10))
-    assert np.all(get_depths(lasfile)["depth"] == np.arange(0, 10))
-    lasfile = lasio.LASFile()
-    lasfile.append_curve("DEPT", np.arange(0, 10))
-    depths = get_depths(lasfile)
-    assert np.all(depths["depth"] == np.arange(0, 10))
-    assert "depth" in depths and len(depths) == 1
-    lasfile.append_curve("TO", np.arange(1, 11))
-    depths = get_depths(lasfile)
-    assert "from-to" in depths and len(depths) == 1
-    assert np.allclose(depths["from-to"], np.c_[np.arange(0, 10), np.arange(1, 11)])
-    lasfile = lasio.LASFile()
-    with pytest.raises(ValueError, match="curve named 'DEPTH' or 'DEPT'."):
-        get_depths(lasfile)
-
-
-def test_get_collar(caplog):
-    logger = logging.getLogger("las_geoh5.import_las")
-    lasfile = lasio.LASFile()
-    lasfile.well.append(lasio.HeaderItem(mnemonic="X", value=10.0))
-    lasfile.well.append(lasio.HeaderItem(mnemonic="Y", value=10.0))
-<<<<<<< HEAD
-    msg = (
-        "Collar z name field 'ELEV' not found in las file. Setting coordinate to 0.0. "
-        r"Non-null header fields include: \['X', 'Y'\]."
-    )
-    with pytest.warns(UserWarning, match=msg):
-        get_collar(lasfile)
-=======
-    msg = "Collar z field 'ELEV' not found in las file"
-    with caplog.at_level(logging.WARNING):
-        get_collar(lasfile, logger=logger)
-        assert msg in caplog.text
->>>>>>> 4913c3a5
-    assert np.allclose(get_collar(lasfile), [10.0, 10.0, 0.0])
-    lasfile.well.append(lasio.HeaderItem(mnemonic="ELEV", value=10.0))
-    assert np.allclose(get_collar(lasfile), [10.0, 10.0, 10.0])
-
-
-def test_get_collar_not_in_header():
-    lasfile = lasio.LASFile()
-    lasfile.params.append(lasio.HeaderItem(mnemonic="X", value=10.0))
-    lasfile.params.append(lasio.HeaderItem(mnemonic="Y", value=10.0))
-    lasfile.params.append(lasio.HeaderItem(mnemonic="ELEV", value=10.0))
-    collar = get_collar(lasfile)
-    assert np.allclose(collar, [10.0, 10.0, 10.0])
-
-
-def test_get_collar_skip_non_float():
-    lasfile = lasio.LASFile()
-    lasfile.well.append(lasio.HeaderItem(mnemonic="X", value="10.0"))
-    lasfile.well.append(lasio.HeaderItem(mnemonic="Y", value="10.0"))
-    lasfile.params.append(lasio.HeaderItem(mnemonic="ELEV", value="10.0"))
-    collar = get_collar(lasfile)
-    assert np.allclose(collar, [10.0, 10.0, 10.0])
-    lasfile.well["X"] = "not a float"
-    lasfile.params["ELEV"] = "also not a float"
-    collar = get_collar(lasfile)
-    assert np.allclose(collar, [0.0, 10.0, 0.0])
-
-
-def test_create_or_append_drillhole(tmp_path):
-    with Workspace.create(Path(tmp_path / "test.geoh5")) as workspace:
-        drillhole_group = DrillholeGroup.create(workspace, name="dh_group")
-
-        # Create a workspace
-        drillhole_a = Drillhole.create(
-            workspace,
-            collar=np.r_[0.0, 10.0, 10],
-            parent=drillhole_group,
-            name="dh1",
-        )
-        drillhole_a.add_data(
-            {
-                "my_data": {
-                    "depth": np.arange(0, 50.0),
-                    "values": np.random.randn(50),
-                },
-            }
-        )
-        write_curves(drillhole_a, tmp_path, directory=False)
-
-        file = lasio.read(
-            Path(tmp_path / f"dh1_{drillhole_a.property_groups[0].name}.las"),
-            mnemonic_case="preserve",
-        )
-        assert "DEPTH" in [k.mnemonic for k in file.curves]
-        file.append_curve("my_new_data", np.random.randn(50))
-        drillhole = create_or_append_drillhole(
-            workspace,
-            file,
-            drillhole_group,
-            "test",
-            translator=LASTranslator(NameOptions()),
-        )
-
-        # New data is appended to existing drillhole
-        assert drillhole.uid == drillhole_a.uid
-        assert drillhole.get_data("my_new_data")
-
-        file = lasio.read(
-            Path(tmp_path / f"dh1_{drillhole_a.property_groups[0].name}.las"),
-            mnemonic_case="preserve",
-        )
-        file.well["X"] = 10.0
-        drillhole = create_or_append_drillhole(
-            workspace,
-            file,
-            drillhole_group,
-            "test",
-            translator=LASTranslator(NameOptions()),
-        )
-
-        # New data should be placed in a new drillhole object with augmented name
-        assert drillhole.uid != drillhole_a.uid
-        assert drillhole.name == "dh1 (1)"
-
-        file.well["WELL"] = "dh2"
-        drillhole = create_or_append_drillhole(
-            workspace,
-            file,
-            drillhole_group,
-            "test",
-            translator=LASTranslator(NameOptions()),
-        )
-        # Same data should be read into a new
-        assert workspace.get_entity("dh2")
-
-
-def test_add_survey(tmp_path):
-    with Workspace.create(Path(tmp_path / "test.geoh5")) as workspace:
-        drillhole_group = DrillholeGroup.create(workspace, name="dh_group")
-
-        # Create a workspace
-        drillhole_a = Drillhole.create(
-            workspace,
-            collar=np.r_[0.0, 10.0, 10],
-            parent=drillhole_group,
-            name="dh1",
-        )
-        surveys = np.c_[
-            np.linspace(0, 100, 50),
-            np.ones(50) * 45.0,
-            np.linspace(-89, -75, 50),
-        ]
-        drillhole_a.surveys = surveys
-
-        drillhole_a.add_data(
-            {
-                "my_data": {
-                    "depth": np.arange(0, 50.0),
-                    "values": np.random.randn(50),
-                },
-            }
-        )
-        drillhole_to_las(drillhole_a, tmp_path, directory=False)
-        basepath = Path(tmp_path)
-        data = lasio.read(
-            Path(basepath / f"dh1_{drillhole_a.property_groups[0].name}.las")
-        )
-        survey = Path(basepath / "dh1_survey.las")
-        las_to_drillhole(
-            workspace,
-            data,
-            drillhole_group,
-            "test",
-            survey=survey,
-            options=ImportOptions(),
-        )
-        drillhole = workspace.get_entity("dh1")[0]
-        assert np.allclose(drillhole.surveys, surveys)
-
-        survey.unlink()
-        survey = Path(basepath / "dh1_survey.csv")
-        np.savetxt(survey, surveys, delimiter=",", header="depth, dip, azimuth")
-        las_to_drillhole(
-            workspace,
-            data,
-            drillhole_group,
-            "test",
-            survey=survey,
-            options=ImportOptions(),
-        )
-        drillhole = workspace.get_entity("dh1")[0]
-        assert np.allclose(drillhole.surveys, surveys)
-
-
-def setup_import_las_directory(tmp_path):
-    n_data = 10
-    with Workspace.create(Path(tmp_path / "test.geoh5")) as workspace:
-        # Create a workspace
-        dh_group = DrillholeGroup.create(workspace, name="dh_group")
-        well_a = Drillhole.create(
-            workspace,
-            collar=np.r_[0.0, 10.0, 10],
-            parent=dh_group,
-            name="dh1",
-        )
-
-        surveys = np.c_[
-            np.linspace(0, 100, n_data),
-            np.ones(n_data) * 45.0,
-            np.linspace(-89, -75, n_data),
-        ]
-        well_a.surveys = surveys
-
-        # Add from-to data
-        from_to_a = np.sort(np.random.uniform(low=0.05, high=100, size=(50,))).reshape(
-            (-1, 2)
-        )
-
-        _ = well_a.add_data(
-            {
-                "interval_values": {
-                    "values": np.random.randn(from_to_a.shape[0]),
-                    "from-to": from_to_a.tolist(),
-                },
-            }
-        )
-
-        # Add depth data
-        _ = well_a.add_data(
-            {
-                "depth_values": {
-                    "depth": np.arange(0, 50.0),
-                    "values": np.random.randn(50),
-                },
-                "collocated_depth_values": {
-                    "depth": np.arange(0.01, 50.01),
-                    "values": np.random.randn(50),
-                },
-            }
-        )
-
-        well_b = Drillhole.create(
-            workspace,
-            collar=np.r_[10.0, 10.0, 10],
-            surveys=np.c_[
-                np.linspace(0, 100, n_data),
-                np.ones(n_data) * 45.0,
-                np.linspace(-89, -75, n_data),
-            ],
-            parent=dh_group,
-            name="dh2",
-        )
-
-        # Add from-to data
-        n = 25  # pylint: disable=invalid-name
-        from_to_a = np.sort(
-            np.random.uniform(low=0.05, high=100, size=(2 * n,))
-        ).reshape((-1, 2))
-
-        randstrs = ["".join(random.sample(string.ascii_lowercase, 6)) for k in range(n)]
-        _ = well_b.add_data(
-            {
-                "interval_values": {
-                    "values": np.random.randn(from_to_a.shape[0]),
-                    "from-to": from_to_a.tolist(),
-                },
-                "interval_referenced": {
-                    "type": "referenced",
-                    "values": np.arange(1, n + 1),
-                    "value_map": dict(zip(np.arange(1, n + 1), randstrs)),
-                    "from-to": from_to_a.tolist(),
-                },
-            }
-        )
-    return workspace, dh_group
-
-
-def test_import_las_directory(tmp_path):
-    workspace, dh_group = setup_import_las_directory(tmp_path)
-    workspace.open()
-    export_las_directory(dh_group, tmp_path, name="dh_group")
-    dh_group2 = import_las_directory(
-        workspace, Path(tmp_path / "dh_group"), name="dh_group2"
-    )
-
-    assert len(dh_group.children) == len(dh_group2.children)
-    for child in dh_group.children:
-        matches = [k for k in dh_group2.children if k.name == child.name]
-        assert len(matches) == 1
-        other_child = matches[0]
-        compare_entities(
-            child,
-            other_child,
-            ignore=["_uid", "_parent", "_property_groups", "_type_id"],
-            decimal=4,
-        )
-        assert len(child.property_groups) == len(other_child.property_groups)
-        for pg in child.property_groups:  # pylint: disable=invalid-name
-            matches = [k for k in other_child.property_groups if k.name == pg.name]
-            assert len(matches) == 1
-            other_pg = matches[0]
-            properties = [workspace.get_entity(k)[0] for k in pg.properties]
-            other_properties = [workspace.get_entity(k)[0] for k in other_pg.properties]
-            assert len(properties) == len(other_properties)
-            for prop in properties:
-                matches = [k for k in other_properties if k.name == prop.name]
-                assert len(matches) == 1
-                other_prop = matches[0]
-                compare_entities(
-                    prop,
-                    other_prop,
-                    ignore=["_uid", "_parent", "_property_groups", "Type ID"],
-                    decimal=4,
-                )
-
-    assert len(dh_group.property_group_ids) == len(dh_group2.property_group_ids)
-
-
-def test_collocation_tolerance(tmp_path):
-    ws = Workspace(tmp_path / "test.geoh5")
-    dh_group = DrillholeGroup.create(ws, name="dh_group")
-    group_name = "my_property_group"
-
-    dh1 = Drillhole.create(
-        ws,
-        collar=np.r_[0.0, 10.0, 10],
-        parent=dh_group,
-        name="dh1",
-    )
-    dh1.add_data(
-        {
-            "my_data": {
-                "depth": np.arange(0, 10.0),
-                "values": np.random.randn(10),
-            },
-        },
-        property_group=group_name,
-    )
-
-    lasfile = lasio.LASFile()
-    lasfile.append_curve("DEPTH", np.arange(0, 10) + 0.05)
-    lasfile.append_curve("my_new_data", np.random.randn(10))
-
-    dh1 = add_data(dh1, lasfile, group_name, collocation_tolerance=0.1)
-
-    assert dh1.property_groups[0].name == group_name
-
-    lasfile = lasio.LASFile()
-    lasfile.append_curve("DEPTH", np.arange(0, 10) + 0.05)
-    lasfile.append_curve("my_other_new_data", np.random.randn(10))
-
-    dh1 = add_data(dh1, lasfile, group_name, collocation_tolerance=0.01)
-
-    assert len(dh1.property_groups) == 2
-    assert all(
-        k.name in ["my_property_group", "my_property_group (1)"]
-        for k in dh1.property_groups
-    )
+#  Copyright (c) 2024 Mira Geoscience Ltd.
+#
+#  This file is part of las-geoh5 project.
+#
+#  las-geoh5 is distributed under the terms and conditions of the MIT License
+#  (see LICENSE file at the root of this source code package).
+#
+
+import logging
+import random
+import string
+from pathlib import Path
+
+import lasio
+import numpy as np
+import pytest
+from geoh5py.groups.drillhole_group import DrillholeGroup
+from geoh5py.objects.drillhole import Drillhole
+from geoh5py.shared.utils import compare_entities
+from geoh5py.workspace import Workspace
+
+from las_geoh5.export_directories.driver import export_las_directory
+from las_geoh5.export_las import drillhole_to_las, write_curves
+from las_geoh5.import_directories.driver import import_las_directory
+from las_geoh5.import_files.params import ImportOptions, NameOptions
+from las_geoh5.import_las import (
+    LASTranslator,
+    add_data,
+    create_or_append_drillhole,
+    get_collar,
+    get_depths,
+    las_to_drillhole,
+)
+
+
+def test_get_depths():
+    lasfile = lasio.LASFile()
+    lasfile.append_curve("DEPTH", np.arange(0, 10))
+    assert np.all(get_depths(lasfile)["depth"] == np.arange(0, 10))
+    lasfile = lasio.LASFile()
+    lasfile.append_curve("DEPT", np.arange(0, 10))
+    depths = get_depths(lasfile)
+    assert np.all(depths["depth"] == np.arange(0, 10))
+    assert "depth" in depths and len(depths) == 1
+    lasfile.append_curve("TO", np.arange(1, 11))
+    depths = get_depths(lasfile)
+    assert "from-to" in depths and len(depths) == 1
+    assert np.allclose(depths["from-to"], np.c_[np.arange(0, 10), np.arange(1, 11)])
+    lasfile = lasio.LASFile()
+    with pytest.raises(ValueError, match="curve named 'DEPTH' or 'DEPT'."):
+        get_depths(lasfile)
+
+
+def test_get_collar(caplog):
+    logger = logging.getLogger("las_geoh5.import_las")
+    lasfile = lasio.LASFile()
+    lasfile.well.append(lasio.HeaderItem(mnemonic="X", value=10.0))
+    lasfile.well.append(lasio.HeaderItem(mnemonic="Y", value=10.0))
+    msg = "Collar z field 'ELEV' not found in las file"
+    with caplog.at_level(logging.WARNING):
+        get_collar(lasfile, logger=logger)
+        assert msg in caplog.text
+    assert np.allclose(get_collar(lasfile), [10.0, 10.0, 0.0])
+    lasfile.well.append(lasio.HeaderItem(mnemonic="ELEV", value=10.0))
+    assert np.allclose(get_collar(lasfile), [10.0, 10.0, 10.0])
+
+
+def test_get_collar_not_in_header():
+    lasfile = lasio.LASFile()
+    lasfile.params.append(lasio.HeaderItem(mnemonic="X", value=10.0))
+    lasfile.params.append(lasio.HeaderItem(mnemonic="Y", value=10.0))
+    lasfile.params.append(lasio.HeaderItem(mnemonic="ELEV", value=10.0))
+    collar = get_collar(lasfile)
+    assert np.allclose(collar, [10.0, 10.0, 10.0])
+
+
+def test_get_collar_skip_non_float():
+    lasfile = lasio.LASFile()
+    lasfile.well.append(lasio.HeaderItem(mnemonic="X", value="10.0"))
+    lasfile.well.append(lasio.HeaderItem(mnemonic="Y", value="10.0"))
+    lasfile.params.append(lasio.HeaderItem(mnemonic="ELEV", value="10.0"))
+    collar = get_collar(lasfile)
+    assert np.allclose(collar, [10.0, 10.0, 10.0])
+    lasfile.well["X"] = "not a float"
+    lasfile.params["ELEV"] = "also not a float"
+    collar = get_collar(lasfile)
+    assert np.allclose(collar, [0.0, 10.0, 0.0])
+
+
+def test_create_or_append_drillhole(tmp_path):
+    with Workspace.create(Path(tmp_path / "test.geoh5")) as workspace:
+        drillhole_group = DrillholeGroup.create(workspace, name="dh_group")
+
+        # Create a workspace
+        drillhole_a = Drillhole.create(
+            workspace,
+            collar=np.r_[0.0, 10.0, 10],
+            parent=drillhole_group,
+            name="dh1",
+        )
+        drillhole_a.add_data(
+            {
+                "my_data": {
+                    "depth": np.arange(0, 50.0),
+                    "values": np.random.randn(50),
+                },
+            }
+        )
+        write_curves(drillhole_a, tmp_path, directory=False)
+
+        file = lasio.read(
+            Path(tmp_path / f"dh1_{drillhole_a.property_groups[0].name}.las"),
+            mnemonic_case="preserve",
+        )
+        assert "DEPTH" in [k.mnemonic for k in file.curves]
+        file.append_curve("my_new_data", np.random.randn(50))
+        drillhole = create_or_append_drillhole(
+            workspace,
+            file,
+            drillhole_group,
+            "test",
+            translator=LASTranslator(NameOptions()),
+        )
+
+        # New data is appended to existing drillhole
+        assert drillhole.uid == drillhole_a.uid
+        assert drillhole.get_data("my_new_data")
+
+        file = lasio.read(
+            Path(tmp_path / f"dh1_{drillhole_a.property_groups[0].name}.las"),
+            mnemonic_case="preserve",
+        )
+        file.well["X"] = 10.0
+        drillhole = create_or_append_drillhole(
+            workspace,
+            file,
+            drillhole_group,
+            "test",
+            translator=LASTranslator(NameOptions()),
+        )
+
+        # New data should be placed in a new drillhole object with augmented name
+        assert drillhole.uid != drillhole_a.uid
+        assert drillhole.name == "dh1 (1)"
+
+        file.well["WELL"] = "dh2"
+        drillhole = create_or_append_drillhole(
+            workspace,
+            file,
+            drillhole_group,
+            "test",
+            translator=LASTranslator(NameOptions()),
+        )
+        # Same data should be read into a new
+        assert workspace.get_entity("dh2")
+
+
+def test_add_survey(tmp_path):
+    with Workspace.create(Path(tmp_path / "test.geoh5")) as workspace:
+        drillhole_group = DrillholeGroup.create(workspace, name="dh_group")
+
+        # Create a workspace
+        drillhole_a = Drillhole.create(
+            workspace,
+            collar=np.r_[0.0, 10.0, 10],
+            parent=drillhole_group,
+            name="dh1",
+        )
+        surveys = np.c_[
+            np.linspace(0, 100, 50),
+            np.ones(50) * 45.0,
+            np.linspace(-89, -75, 50),
+        ]
+        drillhole_a.surveys = surveys
+
+        drillhole_a.add_data(
+            {
+                "my_data": {
+                    "depth": np.arange(0, 50.0),
+                    "values": np.random.randn(50),
+                },
+            }
+        )
+        drillhole_to_las(drillhole_a, tmp_path, directory=False)
+        basepath = Path(tmp_path)
+        data = lasio.read(
+            Path(basepath / f"dh1_{drillhole_a.property_groups[0].name}.las")
+        )
+        survey = Path(basepath / "dh1_survey.las")
+        las_to_drillhole(
+            workspace,
+            data,
+            drillhole_group,
+            "test",
+            survey=survey,
+            options=ImportOptions(),
+        )
+        drillhole = workspace.get_entity("dh1")[0]
+        assert np.allclose(drillhole.surveys, surveys)
+
+        survey.unlink()
+        survey = Path(basepath / "dh1_survey.csv")
+        np.savetxt(survey, surveys, delimiter=",", header="depth, dip, azimuth")
+        las_to_drillhole(
+            workspace,
+            data,
+            drillhole_group,
+            "test",
+            survey=survey,
+            options=ImportOptions(),
+        )
+        drillhole = workspace.get_entity("dh1")[0]
+        assert np.allclose(drillhole.surveys, surveys)
+
+
+def setup_import_las_directory(tmp_path):
+    n_data = 10
+    with Workspace.create(Path(tmp_path / "test.geoh5")) as workspace:
+        # Create a workspace
+        dh_group = DrillholeGroup.create(workspace, name="dh_group")
+        well_a = Drillhole.create(
+            workspace,
+            collar=np.r_[0.0, 10.0, 10],
+            parent=dh_group,
+            name="dh1",
+        )
+
+        surveys = np.c_[
+            np.linspace(0, 100, n_data),
+            np.ones(n_data) * 45.0,
+            np.linspace(-89, -75, n_data),
+        ]
+        well_a.surveys = surveys
+
+        # Add from-to data
+        from_to_a = np.sort(np.random.uniform(low=0.05, high=100, size=(50,))).reshape(
+            (-1, 2)
+        )
+
+        _ = well_a.add_data(
+            {
+                "interval_values": {
+                    "values": np.random.randn(from_to_a.shape[0]),
+                    "from-to": from_to_a.tolist(),
+                },
+            }
+        )
+
+        # Add depth data
+        _ = well_a.add_data(
+            {
+                "depth_values": {
+                    "depth": np.arange(0, 50.0),
+                    "values": np.random.randn(50),
+                },
+                "collocated_depth_values": {
+                    "depth": np.arange(0.01, 50.01),
+                    "values": np.random.randn(50),
+                },
+            }
+        )
+
+        well_b = Drillhole.create(
+            workspace,
+            collar=np.r_[10.0, 10.0, 10],
+            surveys=np.c_[
+                np.linspace(0, 100, n_data),
+                np.ones(n_data) * 45.0,
+                np.linspace(-89, -75, n_data),
+            ],
+            parent=dh_group,
+            name="dh2",
+        )
+
+        # Add from-to data
+        n = 25  # pylint: disable=invalid-name
+        from_to_a = np.sort(
+            np.random.uniform(low=0.05, high=100, size=(2 * n,))
+        ).reshape((-1, 2))
+
+        randstrs = ["".join(random.sample(string.ascii_lowercase, 6)) for k in range(n)]
+        _ = well_b.add_data(
+            {
+                "interval_values": {
+                    "values": np.random.randn(from_to_a.shape[0]),
+                    "from-to": from_to_a.tolist(),
+                },
+                "interval_referenced": {
+                    "type": "referenced",
+                    "values": np.arange(1, n + 1),
+                    "value_map": dict(zip(np.arange(1, n + 1), randstrs)),
+                    "from-to": from_to_a.tolist(),
+                },
+            }
+        )
+    return workspace, dh_group
+
+
+def test_import_las_directory(tmp_path):
+    workspace, dh_group = setup_import_las_directory(tmp_path)
+    workspace.open()
+    export_las_directory(dh_group, tmp_path, name="dh_group")
+    dh_group2 = import_las_directory(
+        workspace, Path(tmp_path / "dh_group"), name="dh_group2"
+    )
+
+    assert len(dh_group.children) == len(dh_group2.children)
+    for child in dh_group.children:
+        matches = [k for k in dh_group2.children if k.name == child.name]
+        assert len(matches) == 1
+        other_child = matches[0]
+        compare_entities(
+            child,
+            other_child,
+            ignore=["_uid", "_parent", "_property_groups", "_type_id"],
+            decimal=4,
+        )
+        assert len(child.property_groups) == len(other_child.property_groups)
+        for pg in child.property_groups:  # pylint: disable=invalid-name
+            matches = [k for k in other_child.property_groups if k.name == pg.name]
+            assert len(matches) == 1
+            other_pg = matches[0]
+            properties = [workspace.get_entity(k)[0] for k in pg.properties]
+            other_properties = [workspace.get_entity(k)[0] for k in other_pg.properties]
+            assert len(properties) == len(other_properties)
+            for prop in properties:
+                matches = [k for k in other_properties if k.name == prop.name]
+                assert len(matches) == 1
+                other_prop = matches[0]
+                compare_entities(
+                    prop,
+                    other_prop,
+                    ignore=["_uid", "_parent", "_property_groups", "Type ID"],
+                    decimal=4,
+                )
+
+    assert len(dh_group.property_group_ids) == len(dh_group2.property_group_ids)
+
+
+def test_collocation_tolerance(tmp_path):
+    ws = Workspace(tmp_path / "test.geoh5")
+    dh_group = DrillholeGroup.create(ws, name="dh_group")
+    group_name = "my_property_group"
+
+    dh1 = Drillhole.create(
+        ws,
+        collar=np.r_[0.0, 10.0, 10],
+        parent=dh_group,
+        name="dh1",
+    )
+    dh1.add_data(
+        {
+            "my_data": {
+                "depth": np.arange(0, 10.0),
+                "values": np.random.randn(10),
+            },
+        },
+        property_group=group_name,
+    )
+
+    lasfile = lasio.LASFile()
+    lasfile.append_curve("DEPTH", np.arange(0, 10) + 0.05)
+    lasfile.append_curve("my_new_data", np.random.randn(10))
+
+    dh1 = add_data(dh1, lasfile, group_name, collocation_tolerance=0.1)
+
+    assert dh1.property_groups[0].name == group_name
+
+    lasfile = lasio.LASFile()
+    lasfile.append_curve("DEPTH", np.arange(0, 10) + 0.05)
+    lasfile.append_curve("my_other_new_data", np.random.randn(10))
+
+    dh1 = add_data(dh1, lasfile, group_name, collocation_tolerance=0.01)
+
+    assert len(dh1.property_groups) == 2
+    assert all(
+        k.name in ["my_property_group", "my_property_group (1)"]
+        for k in dh1.property_groups
+    )