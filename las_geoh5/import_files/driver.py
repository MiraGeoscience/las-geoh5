#  Copyright (c) 2023 Mira Geoscience Ltd.
#
#  This file is part of my_app project.
#
#  All rights reserved.
#

from __future__ import annotations

import logging
import sys
from multiprocessing import Pool
from time import time

import lasio
from geoh5py import Workspace
from geoh5py.shared.utils import fetch_active_workspace
from geoh5py.ui_json import InputFile
from tqdm import tqdm

from las_geoh5.import_las import LASTranslator, las_to_drillhole

logger = logging.getLogger("Import Files")
logger.setLevel(logging.INFO)
stream_handler = logging.StreamHandler()
stream_handler.setLevel(logging.INFO)
formatter = logging.Formatter("%(asctime)s : %(name)s : %(levelname)s : %(message)s")
stream_handler.setFormatter(formatter)
logger.addHandler(stream_handler)


def elapsed_time_logger(start, end, message):
    if message[-1] != ".":
        message += "."

    elapsed = end - start
    minutes = elapsed // 60
    seconds = elapsed % 60

    if minutes >= 1:
        out = f"{message} Time elapsed: {minutes}m {seconds}s."
    else:
        out = f"{message} Time elapsed: {seconds:.2f}s."

    return out


def run(filepath: str):  # pylint: disable=too-many-locals
    start = time()
    ifile = InputFile.read_ui_json(filepath)

    logger.info(
        "Importing las file data to workspace %s.", ifile.data["geoh5"].h5file.stem
    )

    translator = LASTranslator(
        depth=ifile.data["depths_name"],
        collar_x=ifile.data["collar_x_name"],
        collar_y=ifile.data["collar_y_name"],
        collar_z=ifile.data["collar_z_name"],
    )

    begin_reading = time()
    with Pool() as pool:
        futures = []
        for file in tqdm(ifile.data["files"].split(";"), desc="Reading las files"):
            futures.append(
                pool.apply_async(lasio.read, (file,), {"mnemonic_case": "preserve"})
            )

        lasfiles = [future.get() for future in futures]
    end_reading = time()
    logger.info(
        elapsed_time_logger(begin_reading, end_reading, "Finished reading las files")
    )

    workspace = Workspace()
    with fetch_active_workspace(ifile.data["geoh5"], mode="a") as geoh5:
        dh_group = geoh5.get_entity(ifile.data["drillhole_group"].uid)[0]
<<<<<<< HEAD
        dh_group = dh_group.copy(parent=workspace, copy_children=True)
        print(
            f"Saving drillhole data into drillhole group {dh_group.name} "
            f"under property group {ifile.data['name']}. . ."
=======
        logger.info(
            "Saving drillhole data into drillhole group %s under property group %s",
            dh_group.name,
            ifile.data["name"],
>>>>>>> 2c50274c
        )
        begin_saving = time()
        _ = las_to_drillhole(
            workspace,
            lasfiles,
            dh_group,
            ifile.data["name"],
            translator=translator,
            skip_empty_header=ifile.data["skip_empty_header"],
        )
        end_saving = time()
        logger.info(
            elapsed_time_logger(
                begin_saving, end_saving, "Finished saving drillhole data"
            )
        )

    end = time()
    logger.info(elapsed_time_logger(start, end, "All done."))

    geoh5_path = geoh5.h5file
    geoh5_path.unlink()
    workspace.save_as(geoh5_path)


if __name__ == "__main__":
    run(sys.argv[1])
<|MERGE_RESOLUTION|>--- conflicted
+++ resolved
@@ -1,117 +1,104 @@
-#  Copyright (c) 2023 Mira Geoscience Ltd.
-#
-#  This file is part of my_app project.
-#
-#  All rights reserved.
-#
-
-from __future__ import annotations
-
-import logging
-import sys
-from multiprocessing import Pool
-from time import time
-
-import lasio
-from geoh5py import Workspace
-from geoh5py.shared.utils import fetch_active_workspace
-from geoh5py.ui_json import InputFile
-from tqdm import tqdm
-
-from las_geoh5.import_las import LASTranslator, las_to_drillhole
-
-logger = logging.getLogger("Import Files")
-logger.setLevel(logging.INFO)
-stream_handler = logging.StreamHandler()
-stream_handler.setLevel(logging.INFO)
-formatter = logging.Formatter("%(asctime)s : %(name)s : %(levelname)s : %(message)s")
-stream_handler.setFormatter(formatter)
-logger.addHandler(stream_handler)
-
-
-def elapsed_time_logger(start, end, message):
-    if message[-1] != ".":
-        message += "."
-
-    elapsed = end - start
-    minutes = elapsed // 60
-    seconds = elapsed % 60
-
-    if minutes >= 1:
-        out = f"{message} Time elapsed: {minutes}m {seconds}s."
-    else:
-        out = f"{message} Time elapsed: {seconds:.2f}s."
-
-    return out
-
-
-def run(filepath: str):  # pylint: disable=too-many-locals
-    start = time()
-    ifile = InputFile.read_ui_json(filepath)
-
-    logger.info(
-        "Importing las file data to workspace %s.", ifile.data["geoh5"].h5file.stem
-    )
-
-    translator = LASTranslator(
-        depth=ifile.data["depths_name"],
-        collar_x=ifile.data["collar_x_name"],
-        collar_y=ifile.data["collar_y_name"],
-        collar_z=ifile.data["collar_z_name"],
-    )
-
-    begin_reading = time()
-    with Pool() as pool:
-        futures = []
-        for file in tqdm(ifile.data["files"].split(";"), desc="Reading las files"):
-            futures.append(
-                pool.apply_async(lasio.read, (file,), {"mnemonic_case": "preserve"})
-            )
-
-        lasfiles = [future.get() for future in futures]
-    end_reading = time()
-    logger.info(
-        elapsed_time_logger(begin_reading, end_reading, "Finished reading las files")
-    )
-
-    workspace = Workspace()
-    with fetch_active_workspace(ifile.data["geoh5"], mode="a") as geoh5:
-        dh_group = geoh5.get_entity(ifile.data["drillhole_group"].uid)[0]
-<<<<<<< HEAD
-        dh_group = dh_group.copy(parent=workspace, copy_children=True)
-        print(
-            f"Saving drillhole data into drillhole group {dh_group.name} "
-            f"under property group {ifile.data['name']}. . ."
-=======
-        logger.info(
-            "Saving drillhole data into drillhole group %s under property group %s",
-            dh_group.name,
-            ifile.data["name"],
->>>>>>> 2c50274c
-        )
-        begin_saving = time()
-        _ = las_to_drillhole(
-            workspace,
-            lasfiles,
-            dh_group,
-            ifile.data["name"],
-            translator=translator,
-            skip_empty_header=ifile.data["skip_empty_header"],
-        )
-        end_saving = time()
-        logger.info(
-            elapsed_time_logger(
-                begin_saving, end_saving, "Finished saving drillhole data"
-            )
-        )
-
-    end = time()
-    logger.info(elapsed_time_logger(start, end, "All done."))
-
-    geoh5_path = geoh5.h5file
-    geoh5_path.unlink()
-    workspace.save_as(geoh5_path)
-
-
-if __name__ == "__main__":
-    run(sys.argv[1])
+#  Copyright (c) 2023 Mira Geoscience Ltd.
+#
+#  This file is part of my_app project.
+#
+#  All rights reserved.
+#
+
+from __future__ import annotations
+
+import logging
+import sys
+from multiprocessing import Pool
+from time import time
+
+import lasio
+from geoh5py.shared.utils import fetch_active_workspace
+from geoh5py.ui_json import InputFile
+from tqdm import tqdm
+
+from las_geoh5.import_las import LASTranslator, las_to_drillhole
+
+logger = logging.getLogger("Import Files")
+logger.setLevel(logging.INFO)
+stream_handler = logging.StreamHandler()
+stream_handler.setLevel(logging.INFO)
+formatter = logging.Formatter("%(asctime)s : %(name)s : %(levelname)s : %(message)s")
+stream_handler.setFormatter(formatter)
+logger.addHandler(stream_handler)
+
+
+def elapsed_time_logger(start, end, message):
+    if message[-1] != ".":
+        message += "."
+
+    elapsed = end - start
+    minutes = elapsed // 60
+    seconds = elapsed % 60
+
+    if minutes >= 1:
+        out = f"{message} Time elapsed: {minutes}m {seconds}s."
+    else:
+        out = f"{message} Time elapsed: {seconds:.2f}s."
+
+    return out
+
+
+def run(filepath: str):  # pylint: disable=too-many-locals
+    start = time()
+    ifile = InputFile.read_ui_json(filepath)
+
+    logger.info(
+        "Importing las file data to workspace %s.", ifile.data["geoh5"].h5file.stem
+    )
+
+    translator = LASTranslator(
+        depth=ifile.data["depths_name"],
+        collar_x=ifile.data["collar_x_name"],
+        collar_y=ifile.data["collar_y_name"],
+        collar_z=ifile.data["collar_z_name"],
+    )
+
+    begin_reading = time()
+    with Pool() as pool:
+        futures = []
+        for file in tqdm(ifile.data["files"].split(";"), desc="Reading las files"):
+            futures.append(
+                pool.apply_async(lasio.read, (file,), {"mnemonic_case": "preserve"})
+            )
+
+        lasfiles = [future.get() for future in futures]
+    end_reading = time()
+    logger.info(
+        elapsed_time_logger(begin_reading, end_reading, "Finished reading las files")
+    )
+
+    with fetch_active_workspace(ifile.data["geoh5"], mode="a") as geoh5:
+        dh_group = geoh5.get_entity(ifile.data["drillhole_group"].uid)[0]
+        logger.info(
+            "Saving drillhole data into drillhole group %s under property group %s",
+            dh_group.name,
+            ifile.data["name"],
+        )
+        begin_saving = time()
+        _ = las_to_drillhole(
+            geoh5,
+            lasfiles,
+            dh_group,
+            ifile.data["name"],
+            translator=translator,
+            skip_empty_header=ifile.data["skip_empty_header"],
+        )
+        end_saving = time()
+        logger.info(
+            elapsed_time_logger(
+                begin_saving, end_saving, "Finished saving drillhole data"
+            )
+        )
+
+    end = time()
+    logger.info(elapsed_time_logger(start, end, "All done."))
+
+
+if __name__ == "__main__":
+    run(sys.argv[1])