--- conflicted
+++ resolved
@@ -10,12 +10,8 @@
 
 from pathlib import Path
 
-<<<<<<< HEAD
+
 __version__ = "0.3.0-alpha.1"
-=======
-
-__version__ = "0.2.2"
->>>>>>> e7bc9ec5
 
 
 def assets_path() -> Path:
