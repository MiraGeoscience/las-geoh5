--- conflicted
+++ resolved
@@ -13,11 +13,7 @@
 from pathlib import Path
 
 
-<<<<<<< HEAD
 __version__ = "0.4.0-alpha.1"
-=======
-__version__ = "0.3.0-rc.1"
->>>>>>> f1971cc9
 
 
 def assets_path() -> Path:
