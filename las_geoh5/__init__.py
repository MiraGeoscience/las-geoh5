# ''''''''''''''''''''''''''''''''''''''''''''''''''''''''''''''''''''''''''''''
#  Copyright (c) 2023-2025 Mira Geoscience Ltd.                                '
#                                                                              '
#  This file is part of las-geoh5 package.                                     '
#                                                                              '
#  las-geoh5 is distributed under the terms and conditions of the MIT License  '
#  (see LICENSE file at the root of this source code package).                 '
#                                                                              '
# ''''''''''''''''''''''''''''''''''''''''''''''''''''''''''''''''''''''''''''''

from __future__ import annotations

from pathlib import Path


<<<<<<< HEAD
__version__ = "0.4.0-alpha.2"
=======
__version__ = "0.3.1-alpha.1"
>>>>>>> 53b3281e


def assets_path() -> Path:
    """Return the path to the assets folder."""

    parent = Path(__file__).parent
    folder_name = f"{parent.name}-assets"
    assets_folder = parent.parent / folder_name
    if not assets_folder.is_dir():
        raise RuntimeError(f"Assets folder not found: {assets_folder}")

    return assets_folder


__all__ = [
    "__version__",
    "assets_path",
]<|MERGE_RESOLUTION|>--- conflicted
+++ resolved
@@ -13,11 +13,7 @@
 from pathlib import Path
 
 
-<<<<<<< HEAD
-__version__ = "0.4.0-alpha.2"
-=======
 __version__ = "0.3.1-alpha.1"
->>>>>>> 53b3281e
 
 
 def assets_path() -> Path:
