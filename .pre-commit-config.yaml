--- conflicted
+++ resolved
@@ -11,13 +11,8 @@
     autoupdate_schedule: monthly
 
 repos:
-<<<<<<< HEAD
--   repo: https://github.com/psf/black
-    rev: 24.3.0
-=======
 -   repo: https://github.com/python-poetry/poetry
     rev: 1.8.0
->>>>>>> cb606a69
     hooks:
     -   id: poetry-check
         args: [--lock]
@@ -45,11 +40,7 @@
     -   id: pyupgrade
         args: [--py310-plus]
 -   repo: https://github.com/pre-commit/mirrors-mypy
-<<<<<<< HEAD
-    rev: v1.9.0
-=======
     rev: v1.10.0
->>>>>>> cb606a69
     hooks:
     -   id: mypy
         additional_dependencies: [
