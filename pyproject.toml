[tool.poetry]
name = "las-geoh5"
<<<<<<< HEAD
version = "0.4.0-alpha.2"
=======
version = "0.3.1-alpha.1"
>>>>>>> 53b3281e
description = "Las/Geoh5 conversion"
license = "MIT"
readme = "package.rst"
authors = ["Mira Geoscience <support@mirageoscience.com>"]
maintainers = ["Benjamin Kary <benjamink@mirageoscience.com>"]
keywords = ["geology", "geophysics", "earth sciences", "io", "data", "interoperability"]
repository = "https://github.com/MiraGeoscience/las-geoh5"
documentation  = "https://mirageoscience-las-geoh5.readthedocs-hosted.com/"
homepage = "https://www.mirageoscience.com/mining-industry-software/python-integration/"

classifiers = [
    "Development Status :: 4 - Beta",
    "Intended Audience :: Science/Research",
    "Programming Language :: Python",
    "Topic :: Scientific/Engineering",
    "Topic :: Scientific/Engineering :: Mathematics",
    "Topic :: Scientific/Engineering :: Physics",
    "Operating System :: Microsoft :: Windows",
    "Operating System :: POSIX",
    "Operating System :: Unix",
    "Operating System :: MacOS",
    "Natural Language :: English",
]

packages = [
    { include = "las_geoh5" },
    { include = "las_geoh5-assets" },
]

include = [
    { path = "COPYING" },
    { path = "COPYING.LESSER" },
    { path = "LICENSE" },
    { path = "README.rst" },
    { path = "THIRD_PARTY_SOFTWARE.rst" },
    { path = "docs/**/THIRD_PARTY_SOFTWARE.rst" },
]

[tool.poetry.scripts]
geoh5_to_las = 'las_geoh5.scripts.geoh5_to_las:main'
las_to_geoh5 = 'las_geoh5.scripts.las_to_geoh5:main'

[tool.poetry.dependencies]
python = "^3.10"

lasio = "0.31.*"
numpy = "~1.26.0"  # also in geoh5py
pydantic = "^2.5.2"  # also in geoh5py
tqdm = "^4.66.1"

## dependencies from Git repositories
#------------------------------------
<<<<<<< HEAD
geoh5py = {version = ">=0.11.0a1, <0.12.dev", allow-prereleases = true}
#geoh5py = {git = "https://github.com/MiraGeoscience/geoh5py.git", rev = "develop"}
=======
#geoh5py = {version = "~0.11.0-alpha.1", allow-prereleases = true}
geoh5py = {git = "https://github.com/MiraGeoscience/geoh5py.git", rev = "release/0.11.0-a.3"}
>>>>>>> 53b3281e
#geoh5py = {path = "../geoh5py", develop = true}

[tool.poetry.group.dev.dependencies]
Pygments = "*"
pylint = "*"
pytest = "*"
pytest-cov = "*"
pyyaml = '*'
jinja2 = '*'
packaging = '*'
tomli = "*"
sphinx = "*"
sphinx-autodoc-typehints = "*"
sphinx-rtd-theme = "*"

[tool.ruff]
target-version = "py310"

[tool.ruff.lint]
ignore = [
    "B028",  # no-explicit-stacklevel for warnings.warn()
    "E501",  # line-too-long - code is reformatted (do not care about comments and docstring)
    "F401",  # unsused-import - covered by pycln
    "RUF015", # TODO
]
select = [
    "A",  # flake8-builtins
    "B",  # flake8-bugbear
    "B006",  # Do not use mutable data structures for argument defaults
    "B9",  # flake8-bugbear opiniated warnings
    "BLE",  # flake8-blind-except
    "C4",  # flake8-comprehensions
    "C9",  # mccabe
    "E",  # pycodestyle errors
    "F",  # pyflakes
    "I",  # isort
    "RUF",  # ruff rules
    "RUF005",  # collection-literal-concatenation - wrong suggestion with numpy arrays
    "TID", # flake8-tidy-imports
    "UP",  # pyupgrade
    "W",  # pycodestyle warnings
]

[tool.ruff.lint.mccabe]
max-complexity = 18

[tool.ruff.lint.isort]
lines-after-imports = 2

[tool.ruff.format]
# default formatting is just fine

[tool.mypy]
warn_unused_configs = true
ignore_missing_imports = true
scripts_are_modules = true
show_error_context = true
show_column_numbers = true
check_untyped_defs = true

plugins = [
    "numpy.typing.mypy_plugin",
    "pydantic.mypy",
]

[tool.pytest.ini_options]
#addopts =

[tool.coverage.report]
exclude_lines = [
    "raise NotImplementedError",
    "pass",
    "if TYPE_CHECKING",
    "pragma: no cover"
]

fail_under = 80

[tool.coverage.run]
branch = true
source = ["las_geoh5"]
omit = []

[tool.coverage.html]
skip_empty = true
skip_covered = true

[build-system]
requires = ["poetry-core>=1.0.0", "setuptools"]
build-backend = "poetry.core.masonry.api"<|MERGE_RESOLUTION|>--- conflicted
+++ resolved
@@ -1,10 +1,6 @@
 [tool.poetry]
 name = "las-geoh5"
-<<<<<<< HEAD
-version = "0.4.0-alpha.2"
-=======
 version = "0.3.1-alpha.1"
->>>>>>> 53b3281e
 description = "Las/Geoh5 conversion"
 license = "MIT"
 readme = "package.rst"
@@ -57,13 +53,8 @@
 
 ## dependencies from Git repositories
 #------------------------------------
-<<<<<<< HEAD
-geoh5py = {version = ">=0.11.0a1, <0.12.dev", allow-prereleases = true}
-#geoh5py = {git = "https://github.com/MiraGeoscience/geoh5py.git", rev = "develop"}
-=======
-#geoh5py = {version = "~0.11.0-alpha.1", allow-prereleases = true}
-geoh5py = {git = "https://github.com/MiraGeoscience/geoh5py.git", rev = "release/0.11.0-a.3"}
->>>>>>> 53b3281e
+#geoh5py = {version = ">=0.11.0a1, <0.12.dev", allow-prereleases = true}
+geoh5py = {git = "https://github.com/MiraGeoscience/geoh5py.git", rev = "release/0.11.0"}
 #geoh5py = {path = "../geoh5py", develop = true}
 
 [tool.poetry.group.dev.dependencies]
