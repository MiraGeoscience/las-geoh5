--- conflicted
+++ resolved
@@ -30,13 +30,8 @@
 pydantic = "~2.5"
 
 ## dependencies on github repos
-<<<<<<< HEAD
-#geoh5py = {git = "https://github.com/MiraGeoscience/geoh5py.git", branch = "develop"}
-geoh5py = {version ="~0.9.0-alpha.2", allow-prereleases = true}
-=======
 geoh5py = {git = "https://github.com/MiraGeoscience/geoh5py.git", branch = "release/0.9.0"}
 #geoh5py = {version ="~0.9.0-alpha.1", allow-prereleases = true}
->>>>>>> 50c24d5f
 
 ## pip dependencies
 lasio = "~0.31"
