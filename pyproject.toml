[tool.poetry]
name = "las-geoh5"
<<<<<<< HEAD
version = "0.4.0-alpha.1"
=======
version = "0.3.0-alpha.2"
>>>>>>> 8fcbea66
description = "Las/Geoh5 conversion"
license = "MIT"
readme = "README.rst"
authors = ["Mira Geoscience <support@mirageoscience.com>"]
maintainers = ["Benjamin Kary <benjamink@mirageoscience.com>"]
keywords = ["geology", "geophysics", "earth sciences", "io", "data", "interoperability"]
repository = "https://github.com/MiraGeoscience/las-geoh5"
documentation  = "https://mirageoscience-las-geoh5.readthedocs-hosted.com/"
homepage = "https://www.mirageoscience.com/mining-industry-software/python-integration/"

classifiers = [
    "Development Status :: 4 - Beta",
    "Intended Audience :: Science/Research",
    "Programming Language :: Python",
    "Topic :: Scientific/Engineering",
    "Topic :: Scientific/Engineering :: Mathematics",
    "Topic :: Scientific/Engineering :: Physics",
    "Operating System :: Microsoft :: Windows",
    "Operating System :: POSIX",
    "Operating System :: Unix",
    "Operating System :: MacOS",
    "Natural Language :: English",
]

packages = [
    { include = "las_geoh5" },
    { include = "las_geoh5-assets" },
]

include = [
    { path = "COPYING", format = ["sdist", "wheel"] },
    { path = "COPYING.LESSER", format = ["sdist", "wheel"] },
    { path = "LICENSE", format = ["sdist", "wheel"] },
    { path = "README.rst", format = ["sdist", "wheel"] },
    { path = "THIRD_PARTY_SOFTWARE.rst", format = ["sdist", "wheel"] },
    { path = "docs/**/THIRD_PARTY_SOFTWARE.rst", format = ["sdist", "wheel"] },
]

[tool.poetry.scripts]
geoh5_to_las = 'las_geoh5.scripts.geoh5_to_las:main'
las_to_geoh5 = 'las_geoh5.scripts.las_to_geoh5:main'

[tool.poetry.dependencies]
python = "^3.10"

lasio = "~0.31"
numpy = "~1.26.0"  # also in geoh5py
pydantic = "^2.5.2"  # also in geoh5py
tqdm = "^4.66.1"

## dependencies from Git repositories
#------------------------------------
geoh5py = {version = "~0.10.0-alpha.1", allow-prereleases = true}
#geoh5py = {git = "https://github.com/MiraGeoscience/geoh5py.git", rev = "release/0.10.0"}
#geoh5py = {path = "../geoh5py", develop = true}

[tool.poetry.group.dev.dependencies]
Pygments = "*"
pylint = "*"
pytest = "*"
pytest-cov = "*"
pyyaml = '*'
jinja2 = '*'
packaging = '*'
tomli = "*"
sphinx = "*"
sphinx-autodoc-typehints = "*"
sphinx-rtd-theme = "*"

[tool.ruff]
target-version = "py310"

[tool.ruff.lint]
ignore = [
    "B028",  # no-explicit-stacklevel for warnings.warn()
    "E501",  # line-too-long - code is reformatted (do not care about comments and docstring)
    "F401",  # unsused-import - covered by pycln
    "RUF015", # TODO
]
select = [
    "A",  # flake8-builtins
    "B",  # flake8-bugbear
    "B006",  # Do not use mutable data structures for argument defaults
    "B9",  # flake8-bugbear opiniated warnings
    "BLE",  # flake8-blind-except
    "C4",  # flake8-comprehensions
    "C9",  # mccabe
    "E",  # pycodestyle errors
    "F",  # pyflakes
    "I",  # isort
    "RUF",  # ruff rules
    "RUF005",  # collection-literal-concatenation - wrong suggestion with numpy arrays
    "TID", # flake8-tidy-imports
    "UP",  # pyupgrade
    "W",  # pycodestyle warnings
]

[tool.ruff.lint.mccabe]
max-complexity = 18

[tool.ruff.lint.isort]
lines-after-imports = 2

[tool.ruff.format]
# default formatting is just fine

[tool.mypy]
warn_unused_configs = true
ignore_missing_imports = true
scripts_are_modules = true
show_error_context = true
show_column_numbers = true
check_untyped_defs = true

plugins = [
    "numpy.typing.mypy_plugin",
    "pydantic.mypy",
]

[tool.pytest.ini_options]
#addopts =

[tool.coverage.report]
exclude_lines = [
    "raise NotImplementedError",
    "pass",
    "if TYPE_CHECKING",
    "pragma: no cover"
]

fail_under = 80

[tool.coverage.run]
branch = true
source = ["las_geoh5"]
omit = []

[tool.coverage.html]
skip_empty = true
skip_covered = true

[build-system]
requires = ["poetry-core>=1.0.0", "setuptools"]
build-backend = "poetry.core.masonry.api"<|MERGE_RESOLUTION|>--- conflicted
+++ resolved
@@ -1,10 +1,6 @@
 [tool.poetry]
 name = "las-geoh5"
-<<<<<<< HEAD
-version = "0.4.0-alpha.1"
-=======
 version = "0.3.0-alpha.2"
->>>>>>> 8fcbea66
 description = "Las/Geoh5 conversion"
 license = "MIT"
 readme = "README.rst"
