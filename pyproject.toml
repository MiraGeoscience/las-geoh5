[tool.poetry]
name = "las-geoh5"
version = "0.0.1"
description = "Las/Geoh5 conversion"
authors = ["Mira Geoscience <support@mirageoscience.com>"]
keywords = ["geology", "geophysics", "earth sciences"]
classifiers = [
    "Development Status :: 4 - Beta",
    "Intended Audience :: Science/Research",
    "License :: OSI Approved :: MIT License",
    "Programming Language :: Python",
    "Topic :: Scientific/Engineering",
    "Topic :: Scientific/Engineering :: Mathematics",
    "Topic :: Scientific/Engineering :: Physics",
    "Operating System :: Microsoft :: Windows",
    "Operating System :: POSIX",
    "Operating System :: Unix",
    "Operating System :: MacOS",
    "Natural Language :: English",
]

[tool.poetry.dependencies]
python = "^3.9, <3.11"

## dependencies on github repos
<<<<<<< HEAD
geoh5py = { url = "https://github.com/MiraGeoscience/geoh5py/archive/refs/heads/GEOPY-1187.zip#sha256=" }
#geoh5py = {version ="~0.8.0rc1", source = "pypi", allow-prereleases = true}
=======
#geoh5py = { url = "https://github.com/MiraGeoscience/geoh5py/archive/refs/heads/release/0.8.0.zip#sha256=" }
geoh5py = {version ="~0.8.0rc1", allow-prereleases = true}
>>>>>>> 26e338a6

## pip dependencies
lasio = "~0.31"
tqdm = "^4.64.0"

[tool.poetry.dev-dependencies]
pylint = "*"
pytest = "*"
pytest-cov = "*"
tomli = "*"

[tool.isort]
# settings for compatibility between ``isort`` and ``black`` formatting
multi_line_output = 3
include_trailing_comma = true
force_grid_wrap = 0
use_parentheses = true
line_length = 88

[tool.black]
# defaults are just fine

[tool.mypy]
warn_unused_configs = true
ignore_missing_imports = true
scripts_are_modules = true
show_error_context = true
show_column_numbers = true
check_untyped_defs = true

plugins = [
    #    'numpy.typing.mypy_plugin'
]

[tool.pytest.ini_options]
addopts = "--cov las_geoh5 --cov-report html --cov-report term-missing:skip-covered"

[tool.coverage.run]
branch = true
source = ["las_geoh5"]
omit = []

[tool.coverage.report]
exclude_lines = [
    "raise NotImplementedError",
    "pass",
    "if TYPE_CHECKING",
    "pragma: no cover"
]

fail_under = 80

[tool.coverage.html]
skip_empty = true
skip_covered = true

[build-system]
requires = ["poetry-core>=1.0.0", "setuptools"]
build-backend = "poetry.core.masonry.api"<|MERGE_RESOLUTION|>--- conflicted
+++ resolved
@@ -23,13 +23,8 @@
 python = "^3.9, <3.11"
 
 ## dependencies on github repos
-<<<<<<< HEAD
-geoh5py = { url = "https://github.com/MiraGeoscience/geoh5py/archive/refs/heads/GEOPY-1187.zip#sha256=" }
-#geoh5py = {version ="~0.8.0rc1", source = "pypi", allow-prereleases = true}
-=======
 #geoh5py = { url = "https://github.com/MiraGeoscience/geoh5py/archive/refs/heads/release/0.8.0.zip#sha256=" }
 geoh5py = {version ="~0.8.0rc1", allow-prereleases = true}
->>>>>>> 26e338a6
 
 ## pip dependencies
 lasio = "~0.31"
@@ -48,6 +43,8 @@
 force_grid_wrap = 0
 use_parentheses = true
 line_length = 88
+# auto-updated by seed-isort-config
+known_third_party = ["geoh5py", "lasio", "numpy", "pytest", "toml", "tqdm"]
 
 [tool.black]
 # defaults are just fine
