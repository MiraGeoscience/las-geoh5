--- conflicted
+++ resolved
@@ -23,14 +23,8 @@
 python = "^3.9, <3.11"
 
 ## dependencies on github repos
-<<<<<<< HEAD
 #geoh5py = { url = "https://github.com/MiraGeoscience/geoh5py/archive/refs/heads/release/0.8.0.zip#sha256=" }
-geoh5py = {version ="~0.8.0rc1", allow-prereleases = true}
-=======
-geoh5py = { url = "https://github.com/MiraGeoscience/geoh5py/archive/refs/heads/release/0.8.0.zip#sha256=" }
-#geoh5py = {version ="~0.8.0rc1", source = "pypi", allow-prereleases = true}
->>>>>>> 0971e2ad
-
+geoh5py = {version ="~0.8.0rc3", allow-prereleases = true}
 
 ## pip dependencies
 lasio = "~0.31"
@@ -49,6 +43,8 @@
 force_grid_wrap = 0
 use_parentheses = true
 line_length = 88
+# auto-updated by seed-isort-config
+known_third_party = ["geoh5py", "lasio", "numpy", "pytest", "toml", "tqdm"]
 
 [tool.black]
 # defaults are just fine
