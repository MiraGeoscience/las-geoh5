--- conflicted
+++ resolved
@@ -1,104 +1,90 @@
-{
-    "title": "LAS files to Drillhole group",
-    "geoh5": "",
-    "run_command": "las_geoh5.import_files.driver",
-    "run_command_boolean": {
-        "value": false,
-        "label": "Run python module ",
-        "tooltip": "Warning: launches process to run python model on save",
-        "main": true
-    },
-    "monitoring_directory": "",
-    "conda_environment": "las-geoh5",
-    "conda_environment_boolean": false,
-    "workspace": "",
-    "drillhole_group": {
-        "main": true,
-        "label": "Drillhole group",
-        "value": "",
-        "groupType": [
-            "{825424fb-c2c6-4fea-9f2b-6cd00023d393}"
-        ]
-    },
-    "files": {
-        "main": true,
-        "label": "Files",
-        "value": "",
-        "fileDescription": [
-            "LAS files"
-        ],
-        "fileType": [
-            "las"
-        ],
-        "fileMulti": true
-    },
-<<<<<<< HEAD
-    "depths_name": {
-        "label": "Depths",
-        "value": "DEPTH",
-        "group": "Collar",
-        "optional": true,
-        "enabled": false
-=======
-    "name": {
-        "main": true,
-        "label": "Property group name",
-        "group": "Property group",
-        "value": ""
-    },
-    "collocation_tolerance": {
-        "main": true,
-        "label": "Collocation tolerance",
-        "group": "Property group",
-        "value": 0.01,
-        "tooltip": [
-            "Tolerance for determining collocation of data locations and ultimately deciding if incoming data should belong to an existing property group."
-        ]
->>>>>>> 82b0461d
-    },
-    "collar_x_name": {
-        "main": true,
-        "label": "Easting",
-        "tooltip": "Name of header field containing the collar easting.",
-        "value": "X",
-        "group": "Collar",
-        "optional": true,
-        "enabled": false
-    },
-    "collar_y_name": {
-        "main": true,
-        "label": "Northing",
-        "tooltip": "Name of header field containing the collar northing.",
-        "value": "Y",
-        "group": "Collar",
-        "optional": true,
-        "enabled": false
-    },
-    "collar_z_name": {
-        "main": true,
-        "tooltip": "Name of header field containing the collar elevation.",
-        "label": "Elevation",
-        "value": "ELEV",
-        "group": "Collar",
-        "optional": true,
-        "enabled": false
-    },
-    "skip_empty_header": {
-        "main": true,
-        "label": "Skip empty header",
-        "value": false,
-        "group": "Collar",
-        "tooltip": "Importing files without collar information results in drillholes placed at the origin. Check this box to skip these files."
-    },
-    "collocation_tolerance": {
-        "label": "Collocation tolerance",
-        "value": 0.01,
-        "tooltip": "Tolerance for determining collocation of data locations and ultimately deciding if incoming data should belong to an existing property group."
-    },
-    "warnings": {
-        "main": true,
-        "label": "Warnings",
-        "value": true,
-        "tooltip": "Show warnings during import."
-    }
-}+{
+    "title": "LAS files to Drillhole group",
+    "geoh5": "",
+    "run_command": "las_geoh5.import_files.driver",
+    "run_command_boolean": {
+        "value": false,
+        "label": "Run python module",
+        "main": true,
+        "tooltip": "Warning: launches process to run python model on save"
+    },
+    "monitoring_directory": "",
+    "conda_environment": "las-geoh5",
+    "conda_environment_boolean": false,
+    "workspace": "",
+    "drillhole_group": {
+        "main": true,
+        "label": "Drillhole group",
+        "value": "",
+        "groupType": [
+            "{825424fb-c2c6-4fea-9f2b-6cd00023d393}"
+        ]
+    },
+    "files": {
+        "main": true,
+        "label": "Files",
+        "value": "",
+        "fileDescription": [
+            "LAS files"
+        ],
+        "fileType": [
+            "las"
+        ],
+        "fileMulti": true
+    },
+    "name": {
+        "main": true,
+        "label": "Property group name",
+        "group": "Property group",
+        "value": ""
+    },
+    "collocation_tolerance": {
+        "main": true,
+        "label": "Collocation tolerance",
+        "group": "Property group",
+        "value": 0.01,
+        "tooltip": [
+            "Tolerance for determining collocation of data locations and ultimately deciding if incoming data should belong to an existing property group."
+        ]
+    },
+    "collar_x_name": {
+        "main": true,
+        "label": "Easting",
+        "tooltip": "Name of header field containing the collar easting.",
+        "value": "X",
+        "group": "Collar",
+        "optional": true,
+        "enabled": false
+    },
+    "collar_y_name": {
+        "main": true,
+        "label": "Northing",
+        "tooltip": "Name of header field containing the collar northing.",
+        "value": "Y",
+        "group": "Collar",
+        "optional": true,
+        "enabled": false
+    },
+    "collar_z_name": {
+        "main": true,
+        "tooltip": "Name of header field containing the collar elevation.",
+        "label": "Elevation",
+        "value": "ELEV",
+        "group": "Collar",
+        "optional": true,
+        "enabled": false
+    },
+    "skip_empty_header": {
+        "main": true,
+        "label": "Skip empty header",
+        "value": false,
+        "group": "Collar",
+        "tooltip": "Importing files without collar information results in drillholes placed at the origin. Check this box to skip these files."
+    },
+    "warnings": {
+        "main": true,
+        "label": "Warnings",
+        "value": true,
+        "tooltip": "Show warnings during import."
+    }
+}